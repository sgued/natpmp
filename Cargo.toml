[package]
name = "natpmp"
<<<<<<< HEAD
version = "0.1.6"
=======
version = "0.1.7"
>>>>>>> 55f7b977
authors = ["fengyingcai <fengyc.work@gmail.com>"]
build = "build.rs"
description = "A NAT-PMP (IETF RFC 6886) library in rust."
license = "MIT"
keywords = ["natpmp", "rfc6886", "nat", "portmapping"]
repository = "https://github.com/fengyc/natpmp"
homepage = "https://github.com/fengyc/natpmp"
documentation = "https://docs.rs/natpmp/"
readme = "README.md"

[build-dependencies]
cc = "1.0"      # compile native c<|MERGE_RESOLUTION|>--- conflicted
+++ resolved
@@ -1,10 +1,6 @@
 [package]
 name = "natpmp"
-<<<<<<< HEAD
-version = "0.1.6"
-=======
 version = "0.1.7"
->>>>>>> 55f7b977
 authors = ["fengyingcai <fengyc.work@gmail.com>"]
 build = "build.rs"
 description = "A NAT-PMP (IETF RFC 6886) library in rust."
